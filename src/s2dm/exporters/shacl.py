--- conflicted
+++ resolved
@@ -67,11 +67,7 @@
         Namespace(model_namespace),
         Namespace(model_namespace_prefix),
     )
-<<<<<<< HEAD
-    schema = load_schema_with_naming(schema_path, naming_config)
-=======
     schema = load_schema_with_naming(schema_paths, naming_config)
->>>>>>> ee986291
     graph = Graph()
     graph.bind(namespaces.shapes_prefix, namespaces.shapes)
     graph.bind(namespaces.model_prefix, namespaces.model)
