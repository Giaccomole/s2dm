--- conflicted
+++ resolved
@@ -2,10 +2,6 @@
 
 __author__ = """Daniel Alvarez-Coello"""
 __email__ = "8550265+jdacoello@users.noreply.github.com"
-<<<<<<< HEAD
-__version__ = "0.6.3"
-=======
 __version__ = "0.8.0"
->>>>>>> b9ab6577
 
 log = get_logger("s2dm")