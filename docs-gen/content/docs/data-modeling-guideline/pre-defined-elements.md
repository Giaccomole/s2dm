--- conflicted
+++ resolved
@@ -4,11 +4,7 @@
 chapter: false
 ---
 
-<<<<<<< HEAD
 {{< img src="images/s2dm_pre_def_elements.png" alt="S2DM Pre-defined Elements" >}}
-=======
-![fig:s2dm_pre_defined_elements](/s2dm/images/s2dm_pre_def_elements.png)
->>>>>>> 222f47b1
 
 ### Units
 Units are represented as GraphQL enum values with semantic references to standardized unit definitions. For example:
@@ -27,31 +23,6 @@
 Currently, the units file is inspired by the [COVESA VSS Units file](https://github.com/COVESA/vehicle_signal_specification/blob/main/spec/units.md).
 The tentative model for future use is [QUDT units](http://www.qudt.org/doc/DOC_VOCAB-UNITS-ALL.html).
 {{< /callout >}}
-<<<<<<< HEAD
-=======
-S2DM provides two approaches for unit definitions:
-
-#### External Units (QUDT Integration)
-S2DM integrates with the [QUDT (Quantities, Units, Dimensions and Types)](https://qudt.org/) reference model to provide standardized, up-to-date unit definitions. These units are automatically synchronized from the authoritative QUDT repository using the S2DM CLI tool.
-
-#### Custom Units
-For domain-specific or non-standard units, you can define custom unit enums following the same structure as QUDT units.
-
-#### Directory Structure
-When using both external and custom units, organize them as follows:
-```
-path/to/units/
-├── external_qudt/          # QUDT units (generated via CLI)
-│   ├── LengthUnitEnum.graphql
-│   ├── VelocityUnitEnum.graphql
-│   └── metadata.json
-└── custom/                 # Custom domain-specific units
-    └── MyCustomUnitEnum.graphql
-```
-
-> [!TIP]
-> See the [Units CLI documentation](../tools/units-cli) for detailed instructions on synchronizing QUDT units and managing unit definitions.
->>>>>>> 222f47b1
 
 
 ### Custom scalars
