--- conflicted
+++ resolved
@@ -1,153 +1,129 @@
-{{ define "main" }}
-  <!-- Lucide Icons - Only for Index Page -->
-  <script src="https://unpkg.com/lucide@latest/dist/umd/lucide.js"></script>
-  <style>
-  .lucide-icon {
-    display: block;
-    margin: 0 auto;
-  }
-  </style>
-
-  <section class="section container-fluid mt-n3 pb-3">
-    <div class="row justify-content-center">
-      <div class="col-lg-12 text-center">
-        <h1>{{ .Title }}</h1>
-      </div>
-      <div class="col-lg-9 col-xl-8 text-center">
-        <p class="lead">{{ .Params.lead | safeHTML }}</p>
-<<<<<<< HEAD
-        <a class="btn btn-primary btn-cta rounded-1 btn-lg my-3" href="{{ "docs" | relURL }}" role="button">Get Started</a>
-=======
-        <a class="btn btn-primary btn-cta rounded-1 btn-lg my-3" href="/s2dm/docs" role="button">Get Started</a>
->>>>>>> ee986291
-      </div>
-    </div>
-  </section>
-
-  <!-- Key Features Section -->
-  <section class="section section-sm border-bottom border-light">
-    <div class="container">
-      <div class="row justify-content-center text-center">
-        <div class="col-lg-8">
-          <h2 class="h3 mb-4">Why S2DM?</h2>
-        </div>
-      </div>
-      <div class="row justify-content-center">
-        <div class="col-lg-4 col-md-6 mb-4">
-          <div class="text-center">
-            <i data-lucide="target" class="lucide-icon text-primary mb-3" style="width: 3rem; height: 3rem;"></i>
-            <h3 class="h5">Simple</h3>
-            <p class="text-muted">Any Subject Matter Expert can contribute to controlled vocabularies with minimal data modeling expertise.</p>
-          </div>
-        </div>
-        <div class="col-lg-4 col-md-6 mb-4">
-          <div class="text-center">
-            <i data-lucide="network" class="lucide-icon text-primary mb-3" style="width: 3rem; height: 3rem;"></i>
-            <h3 class="h5">Semantic</h3>
-            <p class="text-muted">Specifies meaningful data structures, cross-domain relationships, and arbitrary classification schemes.</p>
-          </div>
-        </div>
-        <div class="col-lg-4 col-md-6 mb-4">
-          <div class="text-center">
-            <i data-lucide="link" class="lucide-icon text-primary mb-3" style="width: 3rem; height: 3rem;"></i>
-            <h3 class="h5">Interoperable</h3>
-            <p class="text-muted">Built on GraphQL SDL and SKOS standards for maximum compatibility and reusability.</p>
-          </div>
-        </div>
-      </div>
-    </div>
-  </section>
-
-  <!-- Content Section -->
-  <section class="section section-sm">
-    <div class="container">
-      <div class="row justify-content-center">
-        <div class="col-lg-11 col-xl-10">
-          {{ .Content }}
-        </div>
-      </div>
-    </div>
-  </section>
-
-  <!-- Initialize Lucide Icons -->
-  <script>
-    document.addEventListener('DOMContentLoaded', function() {
-      lucide.createIcons();
-    });
-  </script>
-{{ end }}
-
-{{ define "sidebar-prefooter" }}
-  {{ if site.Params.doks.backgroundDots -}}
-    <div class="d-flex justify-content-start">
-      <div class="bg-dots"></div>
-    </div>
-  {{ end -}}
-
-  <section class="section section-md section-features border-bottom border-dark">
-    <div class="container py-4">
-      <div class="row justify-content-center text-center gap-4 px-4">
-        <div class="col-lg-5 border rounded-1 bg-light bg-opacity-25">
-          <h2 class="h4">S2DM Approach</h2>
-          <p>Get a basic understanding of the S2DM approach for modeling data across multiple domains with minimal expertise required.</p>
-<<<<<<< HEAD
-          <a href="{{ "docs/approach-overview" | relURL }}" class="btn btn-outline-primary btn-sm mt-2">Learn More</a>
-=======
-          <a href="/s2dm/docs/approach-overview/" class="btn btn-outline-primary btn-sm mt-2">Learn More</a>
->>>>>>> ee986291
-        </div>
-        <div class="col-lg-5 border rounded-1 bg-light bg-opacity-25">
-          <h2 class="h4">Data Modeling Guideline</h2>
-          <p>Follow our comprehensive guideline to model your domain using S2DM principles and best practices.</p>
-<<<<<<< HEAD
-          <a href="{{ "docs/data-modeling-guideline" | relURL }}" class="btn btn-outline-primary btn-sm mt-2">View Guide</a>
-=======
-          <a href="/s2dm/docs/data-modeling-guideline/" class="btn btn-outline-primary btn-sm mt-2">View Guide</a>
->>>>>>> ee986291
-        </div>
-        <div class="col-lg-5 border rounded-1 bg-light bg-opacity-25">
-          <h2 class="h4">S2DM Tools</h2>
-          <p>Maintain your domain model with the support of our provided S2DM tools and automation utilities.</p>
-<<<<<<< HEAD
-          <a href="{{ "docs/tools" | relURL }}" class="btn btn-outline-primary btn-sm mt-2">Explore Tools</a>
-=======
-          <a href="/s2dm/docs/tools/" class="btn btn-outline-primary btn-sm mt-2">Explore Tools</a>
->>>>>>> ee986291
-        </div>
-      </div>
-    </div>
-  </section>
-{{ end }}
-
-{{ define "sidebar-footer" }}
-  {{ if site.Params.doks.sectionFooter -}}
-    <section class="section section-md container-fluid bg-light">
-      <div class="row justify-content-center text-center">
-        <div class="col-lg-7">
-          <h2 class="mt-2 h5">Start modeling your data semantically today!</h2>
-          <p class="text-muted">S2DM enables Subject Matter Experts to contribute to controlled vocabularies with minimal data modeling expertise.</p>
-<<<<<<< HEAD
-          <a class="btn btn-outline-primary btn-lg rounded-1 px-4 my-2" href="{{ "docs/approach-overview" | relURL }}" role="button">Get Started</a>
-=======
-          <a class="btn btn-outline-primary btn-lg rounded-1 px-4 my-2" href="/s2dm/docs/approach-overview/" role="button">Get Started</a>
->>>>>>> ee986291
-        </div>
-      </div>
-    </section>
-  {{ end -}}
-
-  <!-- COVESA Logo Section -->
-  <section class="section section-sm py-4">
-    <div class="container">
-      <div class="row justify-content-center text-center">
-        <div class="col-auto">
-<<<<<<< HEAD
-                    <img src="{{ "images/COVESA-Logo-Small.png" | relURL }}" alt="COVESA Logo" class="img-fluid" style="max-height: 60px;">
-=======
-          <img src="/s2dm/images/COVESA-Logo-Small.png" alt="COVESA Logo" class="img-fluid" style="max-height: 60px;">
->>>>>>> ee986291
-        </div>
-      </div>
-    </div>
-  </section>
-{{ end }}
+{{ define "main" }}
+  <!-- Lucide Icons - Only for Index Page -->
+  <script src="https://unpkg.com/lucide@latest/dist/umd/lucide.js"></script>
+  <style>
+  .lucide-icon {
+    display: block;
+    margin: 0 auto;
+  }
+  </style>
+
+  <section class="section container-fluid mt-n3 pb-3">
+    <div class="row justify-content-center">
+      <div class="col-lg-12 text-center">
+        <h1>{{ .Title }}</h1>
+      </div>
+      <div class="col-lg-9 col-xl-8 text-center">
+        <p class="lead">{{ .Params.lead | safeHTML }}</p>
+        <a class="btn btn-primary btn-cta rounded-1 btn-lg my-3" href="{{ "docs" | relURL }}" role="button">Get Started</a>
+      </div>
+    </div>
+  </section>
+
+  <!-- Key Features Section -->
+  <section class="section section-sm border-bottom border-light">
+    <div class="container">
+      <div class="row justify-content-center text-center">
+        <div class="col-lg-8">
+          <h2 class="h3 mb-4">Why S2DM?</h2>
+        </div>
+      </div>
+      <div class="row justify-content-center">
+        <div class="col-lg-4 col-md-6 mb-4">
+          <div class="text-center">
+            <i data-lucide="target" class="lucide-icon text-primary mb-3" style="width: 3rem; height: 3rem;"></i>
+            <h3 class="h5">Simple</h3>
+            <p class="text-muted">Any Subject Matter Expert can contribute to controlled vocabularies with minimal data modeling expertise.</p>
+          </div>
+        </div>
+        <div class="col-lg-4 col-md-6 mb-4">
+          <div class="text-center">
+            <i data-lucide="network" class="lucide-icon text-primary mb-3" style="width: 3rem; height: 3rem;"></i>
+            <h3 class="h5">Semantic</h3>
+            <p class="text-muted">Specifies meaningful data structures, cross-domain relationships, and arbitrary classification schemes.</p>
+          </div>
+        </div>
+        <div class="col-lg-4 col-md-6 mb-4">
+          <div class="text-center">
+            <i data-lucide="link" class="lucide-icon text-primary mb-3" style="width: 3rem; height: 3rem;"></i>
+            <h3 class="h5">Interoperable</h3>
+            <p class="text-muted">Built on GraphQL SDL and SKOS standards for maximum compatibility and reusability.</p>
+          </div>
+        </div>
+      </div>
+    </div>
+  </section>
+
+  <!-- Content Section -->
+  <section class="section section-sm">
+    <div class="container">
+      <div class="row justify-content-center">
+        <div class="col-lg-11 col-xl-10">
+          {{ .Content }}
+        </div>
+      </div>
+    </div>
+  </section>
+
+  <!-- Initialize Lucide Icons -->
+  <script>
+    document.addEventListener('DOMContentLoaded', function() {
+      lucide.createIcons();
+    });
+  </script>
+{{ end }}
+
+{{ define "sidebar-prefooter" }}
+  {{ if site.Params.doks.backgroundDots -}}
+    <div class="d-flex justify-content-start">
+      <div class="bg-dots"></div>
+    </div>
+  {{ end -}}
+
+  <section class="section section-md section-features border-bottom border-dark">
+    <div class="container py-4">
+      <div class="row justify-content-center text-center gap-4 px-4">
+        <div class="col-lg-5 border rounded-1 bg-light bg-opacity-25">
+          <h2 class="h4">S2DM Approach</h2>
+          <p>Get a basic understanding of the S2DM approach for modeling data across multiple domains with minimal expertise required.</p>
+          <a href="{{ "docs/approach-overview" | relURL }}" class="btn btn-outline-primary btn-sm mt-2">Learn More</a>
+        </div>
+        <div class="col-lg-5 border rounded-1 bg-light bg-opacity-25">
+          <h2 class="h4">Data Modeling Guideline</h2>
+          <p>Follow our comprehensive guideline to model your domain using S2DM principles and best practices.</p>
+          <a href="{{ "docs/data-modeling-guideline" | relURL }}" class="btn btn-outline-primary btn-sm mt-2">View Guide</a>
+        </div>
+        <div class="col-lg-5 border rounded-1 bg-light bg-opacity-25">
+          <h2 class="h4">S2DM Tools</h2>
+          <p>Maintain your domain model with the support of our provided S2DM tools and automation utilities.</p>
+          <a href="{{ "docs/tools" | relURL }}" class="btn btn-outline-primary btn-sm mt-2">Explore Tools</a>
+        </div>
+      </div>
+    </div>
+  </section>
+{{ end }}
+
+{{ define "sidebar-footer" }}
+  {{ if site.Params.doks.sectionFooter -}}
+    <section class="section section-md container-fluid bg-light">
+      <div class="row justify-content-center text-center">
+        <div class="col-lg-7">
+          <h2 class="mt-2 h5">Start modeling your data semantically today!</h2>
+          <p class="text-muted">S2DM enables Subject Matter Experts to contribute to controlled vocabularies with minimal data modeling expertise.</p>
+          <a class="btn btn-outline-primary btn-lg rounded-1 px-4 my-2" href="{{ "docs/approach-overview" | relURL }}" role="button">Get Started</a>
+        </div>
+      </div>
+    </section>
+  {{ end -}}
+
+  <!-- COVESA Logo Section -->
+  <section class="section section-sm py-4">
+    <div class="container">
+      <div class="row justify-content-center text-center">
+        <div class="col-auto">
+          <img src="{{ "images/COVESA-Logo-Small.png" | relURL }}" alt="COVESA Logo" class="img-fluid" style="max-height: 60px;">
+        </div>
+      </div>
+    </div>
+  </section>
+{{ end }}