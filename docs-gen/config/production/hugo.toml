# Overrides for production environment
<<<<<<< HEAD
# baseURL will be set by GitHub Actions
=======
baseURL = "/s2dm/"
>>>>>>> 222f47b1
relativeURLs = false
canonifyURLs = false
disableLiveReload = true
enableRobotsTXT = true

# Ensure consistent URL generation for GitHub Pages subpath
uglyURLs = false
removePathAccents = false
<|MERGE_RESOLUTION|>--- conflicted
+++ resolved
@@ -1,14 +1,11 @@
-# Overrides for production environment
-<<<<<<< HEAD
-# baseURL will be set by GitHub Actions
-=======
-baseURL = "/s2dm/"
->>>>>>> 222f47b1
-relativeURLs = false
-canonifyURLs = false
-disableLiveReload = true
-enableRobotsTXT = true
-
-# Ensure consistent URL generation for GitHub Pages subpath
-uglyURLs = false
-removePathAccents = false
+# Overrides for production environment
+# baseURL will be set by GitHub Actions
+relativeURLs = false
+canonifyURLs = false
+canonifyURLs = false
+disableLiveReload = true
+enableRobotsTXT = true
+
+# Ensure consistent URL generation for GitHub Pages subpath
+uglyURLs = false
+removePathAccents = false