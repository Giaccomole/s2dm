import json
from collections.abc import Callable
from pathlib import Path
from typing import Any

import pytest
from click.testing import CliRunner

from s2dm.cli import cli
from s2dm.tools.string import normalize_whitespace
from tests.conftest import TestSchemaData as TSD


@pytest.fixture(scope="module")
def runner() -> CliRunner:
    return CliRunner()


# Output files (will be created in a temp dir)
@pytest.fixture(scope="module")
def tmp_outputs(tmp_path_factory: pytest.TempPathFactory) -> Path:
    return tmp_path_factory.mktemp("e2e_outputs")


class ExpectedIds:
    """Expected spec history IDs for the test cases.

    The IDs are based on the test data files.
    """

    VEHICLE_AVG_SPEED_ID = "0x2B6F41EE"  # schema1-1.graphql
    NEW_VEHICLE_AVG_SPEED_ID = "0x6002D5AD"  # schema1-2.graphql
    PERSON_HEIGHT_ID = "0xC3D633BB"  # schema1-1.graphql
    NEW_PERSON_HEIGHT_ID = "0xBB5A2DD0"  # schema1-2.graphql


def contains_value(obj: dict[str, Any] | list[Any] | str, target: str) -> bool:
    """Helper function to recursively search dicts"""
    if isinstance(obj, dict):
        for v in obj.values():
            if contains_value(v, target):
                return True
    elif isinstance(obj, list):
        for item in obj:
            if contains_value(item, target):
                return True
    else:
        return obj == target
    return False


# ToDo(DA): please update this test to do proper asserts for the shacl exporter
def test_export_shacl(runner: CliRunner, tmp_outputs: Path) -> None:
    out = tmp_outputs / "shacl.ttl"
    result = runner.invoke(
        cli, ["export", "shacl", "-s", str(TSD.SAMPLE1_1), "-s", str(TSD.SAMPLE1_2), "-o", str(out), "-f", "ttl"]
    )
    assert result.exit_code == 0, result.output
    assert out.exists()
    with open(out, encoding="utf-8") as f:
        content = f.read()

    assert "shapes:Vehicle" in content
    assert "shapes:Vehicle_ADAS_ObstacleDetection" in content


# ToDo(DA): please update this test to do proper asserts for the vspec exporter
def test_export_vspec(runner: CliRunner, tmp_outputs: Path) -> None:
    out = tmp_outputs / "vspec.yaml"
    result = runner.invoke(cli, ["export", "vspec", "-s", str(TSD.SAMPLE1_1), "-s", str(TSD.SAMPLE1_2), "-o", str(out)])
    assert result.exit_code == 0, result.output
    assert out.exists()
    with open(out, encoding="utf-8") as f:
        content = f.read()

    assert "Vehicle:" in content
    assert "Vehicle_ADAS_ObstacleDetection:" in content


def test_generate_skos_skeleton(runner: CliRunner, tmp_outputs: Path) -> None:
    out = tmp_outputs / "skos_skeleton.ttl"
    result = runner.invoke(
        cli, ["generate", "skos-skeleton", "-s", str(TSD.SAMPLE1_1), "-s", str(TSD.SAMPLE1_2), "-o", str(out)]
    )
    assert result.exit_code == 0, result.output
    assert out.exists()
    with open(out, encoding="utf-8") as f:
        content = f.read()

    assert "@prefix skos:" in content
    assert "skos:Concept" in content
    assert "skos:prefLabel" in content

    assert "Vehicle" in content
    assert "Vehicle_ADAS_ObstacleDetection" in content


@pytest.mark.parametrize(
    "schema_file,previous_file,expected_output",
    [
        ([TSD.NO_CHANGE_SCHEMA], [TSD.BASE_SCHEMA], "No version bump needed"),
        ([TSD.NON_BREAKING_SCHEMA], [TSD.BASE_SCHEMA], "Patch version bump needed"),
        ([TSD.DANGEROUS_SCHEMA], [TSD.BASE_SCHEMA], "Minor version bump needed"),
        ([TSD.BREAKING_SCHEMA], [TSD.BASE_SCHEMA], "Detected breaking changes, major version bump needed"),
        # Keep original test cases for backward compatibility
        ([TSD.SAMPLE1_1, TSD.SAMPLE1_2], [TSD.SAMPLE1_1, TSD.SAMPLE1_2], "No version bump needed"),
        (
            [TSD.SAMPLE1_1, TSD.SAMPLE1_2],
            [TSD.SAMPLE2_1, TSD.SAMPLE2_2],
            "Detected breaking changes, major version bump needed",
        ),
    ],
)
def test_check_version_bump(
    runner: CliRunner, schema_file: list[Path], previous_file: list[Path], expected_output: str
) -> None:
    result = runner.invoke(
        cli,
        ["check", "version-bump"]
        + [item for schema in schema_file for item in ["-s", str(schema)]]
        + [item for previous in previous_file for item in ["--previous", str(previous)]],
    )
    assert result.exit_code == 0, result.output
    # Replace all newlines and additional spaces with a single space with regex
    assert expected_output.lower() in normalize_whitespace(result.output).lower()


@pytest.mark.parametrize(
    "schema_file,previous_file,expected_type",
    [
        (TSD.NO_CHANGE_SCHEMA, TSD.BASE_SCHEMA, "none"),
        (TSD.NON_BREAKING_SCHEMA, TSD.BASE_SCHEMA, "patch"),
        (TSD.DANGEROUS_SCHEMA, TSD.BASE_SCHEMA, "minor"),
        (TSD.BREAKING_SCHEMA, TSD.BASE_SCHEMA, "major"),
    ],
)
def test_check_version_bump_output_type(
    runner: CliRunner, schema_file: Path, previous_file: Path, expected_type: str
) -> None:
    result = runner.invoke(
        cli, ["check", "version-bump", "-s", str(schema_file), "--previous", str(previous_file), "--output-type"]
    )
    assert result.exit_code == 0, result.output
    # The output type should be the last line
    output_lines = result.output.strip().split("\n")
    assert output_lines[-1] == expected_type


# ToDo(DA): can you provide a negative example here?
@pytest.mark.parametrize(
    "input_file,expected_output",
    [
        ((TSD.SAMPLE1_1, TSD.SAMPLE1_2), "All constraints passed"),
    ],
)
def test_check_constraints(runner: CliRunner, input_file: tuple[Path, Path], expected_output: str) -> None:
    result = runner.invoke(cli, ["check", "constraints", "-s", str(input_file[0]), "-s", str(input_file[1])])
    assert expected_output.lower() in normalize_whitespace(result.output).lower()
    assert result.exit_code in (0, 1)


def test_validate_graphql(runner: CliRunner, tmp_outputs: Path) -> None:
    out = tmp_outputs / "validate.json"
    result = runner.invoke(
        cli, ["validate", "graphql", "-s", str(TSD.SAMPLE1_1), "-s", str(TSD.SAMPLE1_2), "-o", str(out)]
    )
    assert result.exit_code == 0, result.output
    assert out.exists()
    with open(out) as f:
        file_content = f.read()
    assert "Vehicle" in file_content
    assert "Person" in file_content


@pytest.mark.parametrize(
    "schemas,val_schemas,expected_output",
    [
        ((TSD.SAMPLE1_1, TSD.SAMPLE1_2), (TSD.SAMPLE1_1, TSD.SAMPLE1_2), "No changes detected"),
        ((TSD.SAMPLE1_1, TSD.SAMPLE1_2), (TSD.SAMPLE2_1, TSD.SAMPLE2_2), "Detected"),
    ],
)
def test_diff_graphql(
    runner: CliRunner,
    tmp_outputs: Path,
    schemas: tuple[Path, Path],
    val_schemas: tuple[Path, Path],
    expected_output: str,
) -> None:
    out = tmp_outputs / "diff.json"
    result = runner.invoke(
        cli,
        [
            "diff",
            "graphql",
            "-s",
            str(schemas[0]),
            "-s",
            str(schemas[1]),
            "--val-schema",
            str(val_schemas[0]),
            "--val-schema",
            str(val_schemas[1]),
            "-o",
            str(out),
        ],
    )
    assert out.exists()
    with open(out) as f:
        file_content = f.read()
    assert expected_output in file_content or expected_output in result.output


def test_registry_export_concept_uri(runner: CliRunner, tmp_outputs: Path) -> None:
    out = tmp_outputs / "concept_uris.json"
    result = runner.invoke(
        cli,
        [
            "registry",
            "concept-uri",
            "-s",
            str(TSD.SAMPLE1_1),
            "-s",
            str(TSD.SAMPLE1_2),
            "-o",
            str(out),
        ],
    )
    assert result.exit_code == 0, result.output
    assert out.exists()
    with open(out) as f:
        data = json.load(f)

    assert isinstance(data, dict), "Expected JSON-LD output to be a dict."

    assert contains_value(
        data, "ns:Vehicle.averageSpeed"
    ), 'Expected value "ns:Vehicle.averageSpeed" not found in the concept URI output.'
    assert contains_value(
        data, "ns:Person.name"
    ), 'Expected value "ns:Person.name" not found in the concept URI output.'


def test_registry_export_id(runner: CliRunner, tmp_outputs: Path) -> None:
    out = tmp_outputs / "ids.json"
    result = runner.invoke(
        cli,
        [
            "registry",
            "id",
            "-s",
            str(TSD.SAMPLE1_1),
            "-s",
            str(TSD.SAMPLE1_2),
            "-o",
            str(out),
        ],
    )
    assert result.exit_code == 0, f"Expected exit code 0, but got {result.exit_code}."
    assert out.exists(), f"Expected output file {out} not found."
    with open(out) as f:
        data = json.load(f)
    assert any("Vehicle.averageSpeed" in k for k in data), "Expected 'Vehicle.averageSpeed' not found in the output."
    assert any("Person.name" in k for k in data), "Expected 'Person.name' not found in the output."


def test_registry_init(runner: CliRunner, tmp_outputs: Path) -> None:
    out = tmp_outputs / "spec_history.json"
    result = runner.invoke(
        cli, ["registry", "init", "-s", str(TSD.SAMPLE1_1), "-s", str(TSD.SAMPLE1_2), "-o", str(out)]
    )
    assert result.exit_code == 0, result.output
    assert out.exists()
    with open(out) as f:
        data = json.load(f)

    found_vehicle = False
    found_person = False
    entries = data if isinstance(data, list) else data.get("@graph") or data.get("items") or []
    for entry in entries:
        if isinstance(entry, dict):
            if entry.get("@id") == "ns:Vehicle.averageSpeed":
                spec_history = entry.get("specHistory", [])
                if (
                    spec_history
                    and isinstance(spec_history, list)
                    and isinstance(spec_history[0], dict)
                    and spec_history[0].get("@id") == ExpectedIds.VEHICLE_AVG_SPEED_ID
                ):
                    found_vehicle = True
            elif entry.get("@id") == "ns:Person.height":
                spec_history = entry.get("specHistory", [])
                if (
                    spec_history
                    and isinstance(spec_history, list)
                    and isinstance(spec_history[0], dict)
                    and spec_history[0].get("@id") == ExpectedIds.PERSON_HEIGHT_ID
                ):
                    found_person = True
        if found_vehicle and found_person:
            break
    assert found_vehicle, (
        'Expected entry with "@id": "ns:Vehicle.averageSpeed" and specHistory id'
        + f'"{ExpectedIds.VEHICLE_AVG_SPEED_ID}" not found.'
    )
    assert (
        found_person
    ), f'Expected entry with "@id": "ns:Person.height" and specHistory id "{ExpectedIds.PERSON_HEIGHT_ID}" not found.'


def test_registry_update(runner: CliRunner, tmp_outputs: Path) -> None:
    out = tmp_outputs / "spec_history_update.json"
    # First, create a spec history file
    init_out = tmp_outputs / "spec_history.json"
    runner.invoke(cli, ["registry", "init", "-s", str(TSD.SAMPLE1_1), "-s", str(TSD.SAMPLE1_2), "-o", str(init_out)])
    runner.invoke(
        cli,
        [
            "registry",
            "update",
            "-s",
            str(TSD.SAMPLE2_1),
            "-s",
            str(TSD.SAMPLE2_2),
            "-sh",
            str(init_out),
            "-o",
            str(out),
        ],
    )
    assert out.exists()
    with open(out) as f:
        data = json.load(f)
    found_vehicle_old = False
    found_vehicle_new = False
    found_person_old = False
    found_person_new = False
    entries = data if isinstance(data, list) else data.get("@graph") or data.get("items") or []
    for entry in entries:
        if isinstance(entry, dict):
            if entry.get("@id") == "ns:Vehicle.averageSpeed":
                spec_history = entry.get("specHistory", [])
                ids = [h.get("@id") for h in spec_history if isinstance(h, dict)]
                if ExpectedIds.VEHICLE_AVG_SPEED_ID in ids:
                    found_vehicle_old = True
                if ExpectedIds.NEW_VEHICLE_AVG_SPEED_ID in ids:
                    found_vehicle_new = True
            elif entry.get("@id") == "ns:Person.height":
                spec_history = entry.get("specHistory", [])
                ids = [h.get("@id") for h in spec_history if isinstance(h, dict)]
                if ExpectedIds.PERSON_HEIGHT_ID in ids:
                    found_person_old = True
                if ExpectedIds.NEW_PERSON_HEIGHT_ID in ids:
                    found_person_new = True
        if found_vehicle_old and found_vehicle_new and found_person_old and found_person_new:
            break
    assert (
        found_vehicle_old
    ), f'Expected old specHistory id "{ExpectedIds.VEHICLE_AVG_SPEED_ID}" for Vehicle.averageSpeed not found.'
    assert (
        found_vehicle_new
    ), f'Expected new specHistory id "{ExpectedIds.NEW_VEHICLE_AVG_SPEED_ID}" for Vehicle.averageSpeed not found.'
    assert (
        found_person_old
    ), f'Expected old specHistory id "{ExpectedIds.PERSON_HEIGHT_ID}" for Person.height not found.'
    assert (
        found_person_new
    ), f'Expected new specHistory id "{ExpectedIds.NEW_PERSON_HEIGHT_ID}" for Person.height not found.'


@pytest.mark.parametrize(
    "search_term,expected_output",
    [
        ("Vehicle", "Vehicle"),
        ("averageSpeed", "Vehicle: ['averageSpeed']"),
        ("id", "Vehicle: ['id']"),
        ("NonExistentType", "No matches found"),
        ("nonExistentField", "No matches found"),
    ],
)
def test_search_graphql(runner: CliRunner, search_term: str, expected_output: str) -> None:
    result = runner.invoke(
        cli, ["search", "graphql", "-s", str(TSD.SAMPLE1_1), "-s", str(TSD.SAMPLE1_2), "-t", search_term, "--exact"]
    )
    assert result.exit_code == 0, result.output
    assert expected_output.lower() in normalize_whitespace(result.output).lower()


def test_search_skos(runner: CliRunner, tmp_outputs: Path) -> None:
    skos_file = tmp_outputs / "test_skos.ttl"
    result = runner.invoke(
        cli, ["generate", "skos-skeleton", "-s", str(TSD.SAMPLE1_1), "-s", str(TSD.SAMPLE1_2), "-o", str(skos_file)]
    )
    assert result.exit_code == 0, result.output
    assert skos_file.exists()

    result = runner.invoke(cli, ["search", "skos", "-f", str(skos_file), "-t", "Vehicle"])
    assert result.exit_code == 0, result.output
    assert "Vehicle" in normalize_whitespace(result.output)

    result = runner.invoke(
        cli,
        ["search", "skos", "-f", str(skos_file), "-t", "vehicle", "--case-insensitive"],
    )
    assert result.exit_code == 0, result.output
    assert "Vehicle" in normalize_whitespace(result.output)

    result = runner.invoke(cli, ["search", "skos", "-f", str(skos_file), "-t", "NonExistentConcept"])
    assert result.exit_code == 0, result.output
    assert "No matches found" in normalize_whitespace(result.output)


@pytest.mark.parametrize(
    "search_term,expected_returncode,expected_output",
    [("Vehicle", 0, "Vehicle"), ("Seat", 1, "Type 'Seat' doesn't exist")],
)
def test_similar_graphql(
    runner: CliRunner, tmp_outputs: Path, search_term: str, expected_returncode: int, expected_output: str
) -> None:
    out = tmp_outputs / "similar.json"
    result = runner.invoke(
        cli,
        ["similar", "graphql", "-s", str(TSD.SAMPLE1_1), "-s", str(TSD.SAMPLE1_2), "-k", search_term, "-o", str(out)],
    )
    assert expected_returncode == result.exit_code, result.output
    assert expected_output in normalize_whitespace(result.output)
    assert out.exists()


def test_compose_graphql(runner: CliRunner, tmp_outputs: Path) -> None:
    out = tmp_outputs / "composed.graphql"
    result = runner.invoke(cli, ["compose", "-s", str(TSD.SAMPLE1_1), "-s", str(TSD.SAMPLE1_2), "-o", str(out)])
    assert result.exit_code == 0, result.output
    assert out.exists()

    composed_content = out.read_text()
    assert "type Vehicle" in composed_content
    assert "type Vehicle_ADAS" in composed_content
    assert "type Vehicle_ADAS_ObstacleDetection" in composed_content
    assert "enum AccelerationUnitEnum" in composed_content
    assert "directive @range" in composed_content

    assert "Successfully composed schema" in normalize_whitespace(result.output)


def test_compose_graphql_with_root_type(runner: CliRunner, tmp_outputs: Path) -> None:
    out = tmp_outputs / "composed_filtered.graphql"
    result = runner.invoke(
        cli, ["compose", "-s", str(TSD.SAMPLE1_1), "-s", str(TSD.SAMPLE1_2), "-r", "Vehicle", "-o", str(out)]
    )
    assert result.exit_code == 0, result.output
    assert out.exists()

    composed_content = out.read_text()
    assert "type Query" in composed_content

    assert "type Vehicle" in composed_content
    assert "type Vehicle_ADAS" in composed_content
    assert "Successfully composed schema with root type 'Vehicle'" in normalize_whitespace(result.output)

    assert "type Person" not in composed_content


def test_compose_graphql_with_root_type_nonexistent(runner: CliRunner, tmp_outputs: Path) -> None:
    out = tmp_outputs / "composed_error.graphql"
    result = runner.invoke(
        cli, ["compose", "-s", str(TSD.SAMPLE1_1), "-s", str(TSD.SAMPLE1_2), "-r", "NonExistentType", "-o", str(out)]
    )

    assert result.exit_code == 1
    assert not out.exists()
    assert "Root type 'NonExistentType' not found in schema" in normalize_whitespace(result.output)


def test_compose_graphql_root_type_filters_unreferenced_types(runner: CliRunner, tmp_outputs: Path) -> None:
    out = tmp_outputs / "composed_filtered.graphql"
    result = runner.invoke(
        cli, ["compose", "-s", str(TSD.SAMPLE1_1), "-s", str(TSD.SAMPLE1_2), "-r", "Vehicle_ADAS", "-o", str(out)]
    )
    assert result.exit_code == 0

    composed_content = out.read_text()

    assert "type Vehicle_ADAS" in composed_content
    assert "type Vehicle_ADAS_ABS" in composed_content

    assert "type Vehicle_Body" not in composed_content
    assert "type Vehicle_Occupant" not in composed_content
    assert "type InCabinArea2x2" not in composed_content


def test_compose_preserves_custom_directives(runner: CliRunner, tmp_outputs: Path) -> None:
    """Test that compose preserves all types of custom directives and formatting."""
    out = tmp_outputs / "directive_preservation_test.graphql"
<<<<<<< HEAD
    result = runner.invoke(cli, ["compose", "-s", str(SAMPLE1), "-o", str(out)])
=======
    result = runner.invoke(cli, ["compose", "-s", str(TSD.SAMPLE1_1), "-s", str(TSD.SAMPLE1_2), "-o", str(out)])
>>>>>>> 5a93dc23

    assert result.exit_code == 0, result.output
    assert out.exists()

    composed_content = out.read_text()

    assert "directive @range(min: Float, max: Float) on FIELD_DEFINITION" in composed_content
    assert "directive @cardinality(min: Int, max: Int) on FIELD_DEFINITION" in composed_content
    assert "directive @noDuplicates on FIELD_DEFINITION" in composed_content
    assert "directive @instanceTag on OBJECT" in composed_content

<<<<<<< HEAD
    assert "type InCabinArea2x2 @instanceTag" in composed_content
=======
    assert "type Vehicle" in composed_content
    assert "type Vehicle_ADAS_ObstacleDetection" in composed_content


def test_compose_adds_reference_directives(runner: CliRunner, tmp_outputs: Path) -> None:
    """Test that compose adds @reference directives to track source files."""
    out = tmp_outputs / "reference_directives_test.graphql"
    result = runner.invoke(cli, ["compose", "-s", str(TSD.SAMPLE1_1), "-s", str(TSD.SAMPLE1_2), "-o", str(out)])

    assert result.exit_code == 0, result.output
    assert out.exists()

    composed_content = out.read_text()

    assert 'type Vehicle @reference(source: "schema1-1.graphql")' in composed_content
    assert 'type Vehicle_ADAS @reference(source: "schema1-1.graphql")' in composed_content
    assert 'enum Vehicle_ADAS_ActiveAutonomyLevel_Enum @reference(source: "schema1-1.graphql")' in composed_content

    assert 'type Vehicle_ADAS_ObstacleDetection @reference(source: "schema1-2.graphql")' in composed_content
    assert 'type Vehicle_Occupant @reference(source: "schema1-2.graphql")' in composed_content
    assert 'type Person @reference(uri: "http://example.com")' in composed_content

    assert 'type InCabinArea2x2 @instanceTag @reference(source: "S2DM Spec")' in composed_content


def test_compose_reference_directive_placement_after_other_directives(runner: CliRunner, tmp_outputs: Path) -> None:
    """Test that @reference directives are placed correctly after implements clause."""
    # Create test schema with implements clause
    test_schema_dir = tmp_outputs / "test_schemas"
    test_schema_dir.mkdir()

    schema_file = test_schema_dir / "test.graphql"
    schema_file.write_text("""
scalar DateTime

interface Node {
  id: ID!
}

interface Timestamped {
  createdAt: String
  updatedAt: String
}

type User implements Node {
  id: ID!
  name: String
}

type Admin implements Node & Timestamped @instanceTag {
  id: ID!
  role: String
  createdAt: String
  updatedAt: String
}

union Person = User | Admin
""")

    out = tmp_outputs / "implements_test.graphql"
    result = runner.invoke(cli, ["compose", "-s", str(schema_file), "-o", str(out)])

    assert result.exit_code == 0, result.output
    composed_content = out.read_text()

    assert 'type User implements Node @reference(source: "test.graphql")' in composed_content
    assert (
        'type Admin implements Node & Timestamped @instanceTag @reference(source: "test.graphql")' in composed_content
    )

    assert 'scalar DateTime @reference(source: "test.graphql")' in composed_content
    assert 'union Person @reference(source: "test.graphql")' in composed_content


def test_compose_with_invalid_selection_query(runner: CliRunner, tmp_outputs: Path) -> None:
    out = tmp_outputs / "composed_invalid_query.graphql"
    result = runner.invoke(
        cli,
        ["compose", "-s", str(TSD.SAMPLE2_1), "-s", str(TSD.SAMPLE2_2), "-q", str(TSD.INVALID_QUERY), "-o", str(out)],
    )
    assert result.exit_code == 1


def test_compose_with_valid_selection_query_prunes_schema(runner: CliRunner, tmp_outputs: Path) -> None:
    out = tmp_outputs / "composed_pruned.graphql"
    result = runner.invoke(
        cli, ["compose", "-s", str(TSD.SAMPLE2_1), "-s", str(TSD.SAMPLE2_2), "-q", str(TSD.VALID_QUERY), "-o", str(out)]
    )
    assert result.exit_code == 0

    composed_content = out.read_text()

    assert "type Vehicle" in composed_content
    assert "type Vehicle_ADAS" in composed_content
    assert "type Vehicle_ADAS_ABS" in composed_content
    assert "enum Vehicle_LowVoltageSystemState_Enum" in composed_content
    assert "enum VelocityUnitEnum" in composed_content

    assert "type Person" not in composed_content
    assert "type Vehicle_Body" not in composed_content
    assert "type Vehicle_Occupant" not in composed_content
    assert "enum Vehicle_ADAS_ActiveAutonomyLevel_Enum" not in composed_content

    assert "directive @reference" in composed_content

    assert "directive @range" not in composed_content
    assert "directive @cardinality" not in composed_content
    assert "directive @noDuplicates" not in composed_content
    assert "directive @instanceTag" not in composed_content
    assert "directive @metadata" not in composed_content
>>>>>>> 5a93dc23


# ToDo(DA): needs refactoring after final decision how stats will work
def test_stats_graphql(runner: CliRunner) -> None:
    result = runner.invoke(cli, ["stats", "graphql", "-s", str(TSD.SAMPLE1_1), "-s", str(TSD.SAMPLE1_2)])
    print(f"{result.output=}")
    assert result.exit_code == 0, normalize_whitespace(result.output)
    assert '"UInt32": 1' in normalize_whitespace(result.output)


def test_units_sync_cli(
    runner: CliRunner,
    units_sync_mocks: tuple[Callable[..., list[Path]], Callable[[], str]],
) -> None:
    """Test that the units sync CLI command works end-to-end."""
    # Test basic CLI functionality
    result = runner.invoke(cli, ["units", "sync"])
    assert result.exit_code == 0, result.output
    assert "Generated" in normalize_whitespace(result.output) or "enum files" in normalize_whitespace(result.output)

    # Test that --dry-run flag is accepted (detailed behavior tested in unit tests)
    result = runner.invoke(cli, ["units", "sync", "--dry-run"])
    assert result.exit_code == 0, result.output
    assert (
        "Would generate" in normalize_whitespace(result.output) or "dry" in normalize_whitespace(result.output).lower()
    )<|MERGE_RESOLUTION|>--- conflicted
+++ resolved
@@ -491,11 +491,7 @@
 def test_compose_preserves_custom_directives(runner: CliRunner, tmp_outputs: Path) -> None:
     """Test that compose preserves all types of custom directives and formatting."""
     out = tmp_outputs / "directive_preservation_test.graphql"
-<<<<<<< HEAD
-    result = runner.invoke(cli, ["compose", "-s", str(SAMPLE1), "-o", str(out)])
-=======
     result = runner.invoke(cli, ["compose", "-s", str(TSD.SAMPLE1_1), "-s", str(TSD.SAMPLE1_2), "-o", str(out)])
->>>>>>> 5a93dc23
 
     assert result.exit_code == 0, result.output
     assert out.exists()
@@ -507,9 +503,6 @@
     assert "directive @noDuplicates on FIELD_DEFINITION" in composed_content
     assert "directive @instanceTag on OBJECT" in composed_content
 
-<<<<<<< HEAD
-    assert "type InCabinArea2x2 @instanceTag" in composed_content
-=======
     assert "type Vehicle" in composed_content
     assert "type Vehicle_ADAS_ObstacleDetection" in composed_content
 
@@ -620,7 +613,6 @@
     assert "directive @noDuplicates" not in composed_content
     assert "directive @instanceTag" not in composed_content
     assert "directive @metadata" not in composed_content
->>>>>>> 5a93dc23
 
 
 # ToDo(DA): needs refactoring after final decision how stats will work
