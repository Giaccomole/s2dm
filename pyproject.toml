[project]
name = "s2dm"
dynamic = ["version"]
description = "An friendly approach for modeling semantic data ."
authors = [
    { name = "Daniel Alvarez-Coello", email = "8550265+jdacoello@users.noreply.github.com" },
]
license-files = ["LICENSE"]
readme = "README.md"
dependencies = [
    "click>=8.1.7",
    "rich-click>=1.8.3",
    "rich>=13.9.4",
    "graphql-core>=3.2.6",
    "pyyaml>=6.0.2",
    "pydantic>=2.10.6",
    "rdflib>=7.1.3",
    "pyshacl>=0.30.0",
    "ariadne>=0.24.0",
    "langcodes>=3.5.0",
    "case-converter>=1.2.0",
<<<<<<< HEAD
=======
    "requests>=2.32.0",
>>>>>>> 222f47b1
]
requires-python = ">=3.11"

[project.urls]
homepage = "https://github.com/COVESA/s2dm"
documentation = "https://github.com/COVESA/s2dm/blob/main/README.md"

[project.scripts]
s2dm = "s2dm.cli:cli"

[tool.uv]
package = true

[build-system]
requires = ["hatchling"]
build-backend = "hatchling.build"

[tool.hatch.version]
path = "src/s2dm/__init__.py"

[dependency-groups]
dev = [
    "jupyter>=1.1.1",
    "mypy>=1.13.0",
    "ruff>=0.7.3",
    "pre-commit>=4.0.1",
    "pytest-cov>=6.0.0",
    "pytest>=8.3.3",
    "nox>=2024.10.9",
    "bump-my-version>=0.28.1",
    "faker>=37.1.0",
    "hypothesis>=6.131.9",
    "types-pyyaml>=6.0.12.20250516",
    "gitlint>=0.20.0.dev48",
]

[tool.mypy]
files = ["src/s2dm"]
show_error_codes = true
strict = true
enable_error_code = ["redundant-expr", "truthy-bool"]
disable_error_code = ["import-untyped"]

[tool.pytest.ini_options]
testpaths = ["tests"]
addopts = "--cov --cov-report=xml:coverage.xml"


[tool.ruff]
line-length = 120

[tool.ruff.lint]
select = ["E", "F", "I", "UP", "PGH", "B", "SIM"]<|MERGE_RESOLUTION|>--- conflicted
+++ resolved
@@ -19,10 +19,7 @@
     "ariadne>=0.24.0",
     "langcodes>=3.5.0",
     "case-converter>=1.2.0",
-<<<<<<< HEAD
-=======
     "requests>=2.32.0",
->>>>>>> 222f47b1
 ]
 requires-python = ">=3.11"
 
