--- conflicted
+++ resolved
@@ -82,11 +82,7 @@
 Generate unique identifiers for schema elements:
 
 ```bash
-<<<<<<< HEAD
-s2dm export id -s examples/spec-history-registry/sample.graphql -o examples/concept_ids.json
-=======
 s2dm registry id -s examples/spec-history-registry/sample.graphql -o examples/concept_ids.json
->>>>>>> b9ab6577
 ```
 
 This creates `examples/concept_ids.json` with deterministic IDs for each field in the schema.
